// Copyright (c) Facebook, Inc. and its affiliates.
// This source code is licensed under the MIT license found in the
// LICENSE file in the root directory of this source tree.

#include <Corrade/Utility/Directory.h>
#include <gtest/gtest.h>
#include <string>

#include "esp/gfx/Simulator.h"

#include "esp/assets/ResourceManager.h"
#include "esp/gfx/Renderer.h"
#include "esp/physics/bullet/BulletPhysicsManager.h"
#include "esp/scene/SceneManager.h"

#include "configure.h"

namespace Cr = Corrade;

using esp::assets::ResourceManager;
using esp::physics::PhysicsManager;
using esp::scene::SceneManager;

const std::string dataDir = Cr::Utility::Directory::join(SCENE_DATASETS, "../");
const std::string physicsConfigFile =
    Cr::Utility::Directory::join(SCENE_DATASETS,
                                 "../default.phys_scene_config.json");

class PhysicsManagerTest : public testing::Test {
 protected:
  void SetUp() override {
    context_ = esp::gfx::WindowlessContext::create_unique(0);
    renderer_ = esp::gfx::Renderer::create();

    sceneID_ = sceneManager_.initSceneGraph();
  };

  void initScene(const std::string sceneFile) {
    sceneFile_ = sceneFile;

    const esp::assets::AssetInfo info =
        esp::assets::AssetInfo::fromPath(sceneFile);

    auto& sceneGraph = sceneManager_.getSceneGraph(sceneID_);
    esp::scene::SceneNode* navSceneNode =
        &sceneGraph.getRootNode().createChild();
    auto& drawables = sceneManager_.getSceneGraph(sceneID_).getDrawables();
    resourceManager_.loadScene(info, physicsManager_, navSceneNode, &drawables,
                               physicsConfigFile);
  }

  // must declare these in this order due to avoid deallocation errors
  esp::gfx::WindowlessContext::uptr context_;
  esp::gfx::Renderer::ptr renderer_;

  ResourceManager resourceManager_;
  SceneManager sceneManager_;
  PhysicsManager::ptr physicsManager_;

  std::string sceneFile_;

  int sceneID_;
};

TEST_F(PhysicsManagerTest, JoinCompound) {
  LOG(INFO) << "Starting physics test: JoinCompound";

  std::string sceneFile =
      Cr::Utility::Directory::join(dataDir, "test_assets/scenes/plane.glb");
  std::string objectFile = Cr::Utility::Directory::join(
      dataDir, "test_assets/objects/nested_box.glb");

  initScene(sceneFile);

  if (physicsManager_->getPhysicsSimulationLibrary() !=
      PhysicsManager::PhysicsSimulationLibrary::NONE) {
    // if we have a simulation implementation then test a joined vs. unjoined
    // object
    esp::assets::PhysicsObjectAttributes physicsObjectAttributes;
    physicsObjectAttributes.setString("renderMeshHandle", objectFile);
    resourceManager_.loadObject(physicsObjectAttributes, objectFile);

    // get a reference to the stored template to edit
    esp::assets::PhysicsObjectAttributes& objectTemplate =
        resourceManager_.getPhysicsObjectAttributes(objectFile);

    for (int i = 0; i < 2; i++) {
      // mark the object not joined
      if (i == 0) {
        objectTemplate.setBool("joinCollisionMeshes", false);
      } else {
        objectTemplate.setBool("joinCollisionMeshes", true);
      }

      physicsManager_->reset();

      std::vector<int> objectIds;

      // add and simulate the object
      int num_objects = 7;
      for (int o = 0; o < num_objects; o++) {
        int objectId = physicsManager_->addObject(objectFile, nullptr);
<<<<<<< HEAD
        objectIds.push_back(objectId);
=======
        objectIds.push_back(o);

        const esp::scene::SceneNode& node =
            physicsManager_->getObjectSceneNode(objectId);
        node.getId();

>>>>>>> def9996d
        Magnum::Matrix4 R{
            Magnum::Matrix4::rotationX(Magnum::Math::Rad<float>(-1.56)) *
            Magnum::Matrix4::rotationY(Magnum::Math::Rad<float>(-0.25))};
        float boxHeight = 2.0 + (o * 2);
        Magnum::Vector3 initialPosition{0.0, boxHeight, 0.0};
        physicsManager_->setRotation(
            objectId, Magnum::Quaternion::fromMatrix(R.rotationNormalized()));
        physicsManager_->setTranslation(objectId, initialPosition);
      }

      float timeToSim = 10.0;
      while (physicsManager_->getWorldTime() < timeToSim) {
        physicsManager_->stepPhysics(0.1);
      }
      int numActiveObjects = physicsManager_->checkActiveObjects();
      LOG(INFO) << " Number of active objects: " << numActiveObjects;

      if (i == 1) {
        // when collision meshes are joined, objects should be stable
        ASSERT_EQ(numActiveObjects, 0);
      }

      for (int o : objectIds) {
        physicsManager_->removeObject(o);
      }
    }
  }
}

TEST_F(PhysicsManagerTest, AssignSemanticId) {
  LOG(INFO) << "Starting physics test: AssignSemanticId";

  std::string sceneFile = "NONE";
  std::string objectFile = Cr::Utility::Directory::join(
      dataDir, "test_assets/objects/transform_box.glb");

  esp::assets::PhysicsObjectAttributes physicsObjectAttributes;
  physicsObjectAttributes.setString("renderMeshHandle", objectFile);
  resourceManager_.loadObject(physicsObjectAttributes, objectFile);

  // get a reference to the stored template to edit
  esp::assets::PhysicsObjectAttributes& objectTemplate =
      resourceManager_.getPhysicsObjectAttributes(objectFile);

  initScene(sceneFile);

  auto& drawables = sceneManager_.getSceneGraph(sceneID_).getDrawables();

  int objectId = physicsManager_->addObject(objectFile, &drawables);

  // TODO: query objectId from node
}<|MERGE_RESOLUTION|>--- conflicted
+++ resolved
@@ -100,16 +100,12 @@
       int num_objects = 7;
       for (int o = 0; o < num_objects; o++) {
         int objectId = physicsManager_->addObject(objectFile, nullptr);
-<<<<<<< HEAD
         objectIds.push_back(objectId);
-=======
-        objectIds.push_back(o);
 
         const esp::scene::SceneNode& node =
             physicsManager_->getObjectSceneNode(objectId);
         node.getId();
 
->>>>>>> def9996d
         Magnum::Matrix4 R{
             Magnum::Matrix4::rotationX(Magnum::Math::Rad<float>(-1.56)) *
             Magnum::Matrix4::rotationY(Magnum::Math::Rad<float>(-0.25))};
