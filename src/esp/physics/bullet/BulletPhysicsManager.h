--- conflicted
+++ resolved
@@ -153,9 +153,6 @@
    */
   double getSceneRestitutionCoefficient();
 
-<<<<<<< HEAD
-  virtual void debugDraw(Magnum::Matrix4 projTrans);
-=======
   /** @brief Render the debugging visualizations provided by @ref
    * Magnum::BulletIntegration::DebugDraw. This draws wireframes for all
    * collision objects.
@@ -163,7 +160,6 @@
    * render camera.
    */
   virtual void debugDraw(const Magnum::Matrix4& projTrans) override;
->>>>>>> e214454d
 
  protected:
   btDbvtBroadphase bBroadphase_;
