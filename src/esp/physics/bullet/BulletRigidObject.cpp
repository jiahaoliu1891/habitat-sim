--- conflicted
+++ resolved
@@ -358,21 +358,6 @@
   }
 }
 
-<<<<<<< HEAD
-void BulletRigidObject::setLinearVelocity(const Magnum::Vector3& lin_vel) {
-  if (rigidObjectType_ == RigidObjectType::OBJECT &&
-      objectMotionType_ == MotionType::DYNAMIC) {
-    setActive();
-    bObjectRigidBody_->setLinearVelocity(btVector3(lin_vel));
-  }
-}
-
-void BulletRigidObject::setAngularVelocity(const Magnum::Vector3& ang_vel) {
-  if (rigidObjectType_ == RigidObjectType::OBJECT &&
-      objectMotionType_ == MotionType::DYNAMIC) {
-    setActive();
-    bObjectRigidBody_->setAngularVelocity(btVector3(ang_vel));
-=======
 void BulletRigidObject::setLinearVelocity(const Magnum::Vector3& linVel) {
   if (rigidObjectType_ == RigidObjectType::OBJECT &&
       objectMotionType_ == MotionType::DYNAMIC) {
@@ -386,7 +371,6 @@
       objectMotionType_ == MotionType::DYNAMIC) {
     setActive();
     bObjectRigidBody_->setAngularVelocity(btVector3(angVel));
->>>>>>> 6deb47b4
   }
 }
 
