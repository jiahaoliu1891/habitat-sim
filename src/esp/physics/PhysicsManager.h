--- conflicted
+++ resolved
@@ -644,9 +644,6 @@
   void applyImpulseTorque(const int physObjectID,
                           const Magnum::Vector3& impulse);
 
-<<<<<<< HEAD
-  virtual void debugDraw(CORRADE_UNUSED Magnum::Matrix4 projTrans){};
-=======
   /** @brief Render any debugging visualizations provided by the underlying
    * physics simulator implementation. By default does nothing. See @ref
    * BulletPhysicsManager::debugDraw.
@@ -654,7 +651,6 @@
    * render camera.
    */
   virtual void debugDraw(CORRADE_UNUSED const Magnum::Matrix4& projTrans){};
->>>>>>> e214454d
 
  protected:
   /** @brief Check if a particular mesh can be used as a collision mesh for a
