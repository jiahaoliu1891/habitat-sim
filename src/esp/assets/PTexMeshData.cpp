--- conflicted
+++ resolved
@@ -284,31 +284,19 @@
   CORRADE_ASSERT(file.good(), "Error: cannot open the file " << filename, {});
 
   uint64_t numSubMeshes = 0;
-<<<<<<< HEAD
-  file.read((char*)&numSubMeshes, sizeof(uint64_t));
-=======
   file.read(reinterpret_cast<char*>(&numSubMeshes), sizeof(uint64_t));
->>>>>>> 5ac8a748
 
   std::vector<PTexMeshData::MeshData> subMeshes(numSubMeshes);
 
   size_t totalFaces = 0;  // used in sanity check
   for (uint64_t iMesh = 0; iMesh < numSubMeshes; ++iMesh) {
     uint64_t numFaces = 0;
-<<<<<<< HEAD
-    file.read((char*)&numFaces, sizeof(uint64_t));
-
-    std::vector<uint32_t> originalFaces(numFaces);
-    // load the face indices in the *original* mesh
-    file.read((char*)originalFaces.data(), sizeof(uint32_t) * numFaces);
-=======
     file.read(reinterpret_cast<char*>(&numFaces), sizeof(uint64_t));
 
     std::vector<uint32_t> originalFaces(numFaces);
     // load the face indices in the *original* mesh
     file.read(reinterpret_cast<char*>(originalFaces.data()),
               sizeof(uint32_t) * numFaces);
->>>>>>> 5ac8a748
     // a *vertex* lookup table:
     // global index of the original mesh --> local index in sub-meshes
     // (note: this table cannot be defined outside of the for loop, as a vertex
@@ -369,12 +357,9 @@
                  "match it from the ptex mesh.",
                  {});
 
-<<<<<<< HEAD
-=======
   LOG(INFO) << "The number of quads: " << totalFaces << ", which equals to "
             << totalFaces * 2 << " triangles.";
 
->>>>>>> 5ac8a748
   return subMeshes;
 }
 
